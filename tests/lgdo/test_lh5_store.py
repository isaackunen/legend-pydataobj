--- conflicted
+++ resolved
@@ -439,7 +439,6 @@
     assert len(lh5_obj) == 19
 
 
-<<<<<<< HEAD
 @pytest.fixture(scope="module")
 def enc_lgnd_file(lgnd_file):
     store = LH5Store()
@@ -462,7 +461,8 @@
     store = LH5Store()
     wft, _ = store.read_object("/geds/raw/waveform", enc_lgnd_file)
     assert isinstance(wft.values, lgdo.VectorOfVectors)
-=======
+
+
 # First test that we can overwrite a table with the same name without deleting the original field
 def test_write_object_overwrite_table_no_deletion(caplog):
     caplog.set_level(logging.DEBUG)
@@ -508,11 +508,6 @@
     store.write_object(
         tb2, "my_group", "/tmp/write_object_overwrite_test.lh5", wo_mode="overwrite"
     )  # Now, try to overwrite with a different field
-
-    # If the old field is deleted from the file before writing the new field, then we would get a debug statement
-    assert [rec.message for rec in caplog.records][
-        2
-    ] == "dset1 is not present in new table, deleting field"
 
     # Now, check that the data were overwritten
     tb_dat, _ = store.read_object("my_group", "/tmp/write_object_overwrite_test.lh5")
@@ -627,5 +622,4 @@
     )
 
     assert np.array_equal(vector_dat.cumulative_length.nda, [1, 2, 4, 7])
-    assert np.array_equal(vector_dat.flattened_data.nda, [0, 1, 0, 0, 1, 1, 1])
->>>>>>> 3ba41800
+    assert np.array_equal(vector_dat.flattened_data.nda, [0, 1, 0, 0, 1, 1, 1])