from __future__ import annotations

import warnings

import awkward as ak
import numpy as np
import pandas as pd
import pytest

import lgdo
from lgdo import Table


def test_init():
    tbl = Table()
    assert not tbl.size
    assert tbl.loc == 0

    tbl = Table(size=10)
    assert tbl.size == 10

    col_dict = {
        "a": lgdo.Array(nda=np.array([1, 2, 3, 4])),
        "b": lgdo.Array(nda=np.array([5, 6, 7, 8])),
    }

    tbl = Table(col_dict=col_dict)
    assert tbl.size == 4

    tbl = Table(size=3, col_dict=col_dict)
    assert tbl.size == 3


def test_datatype_name():
    tbl = Table()
    assert tbl.datatype_name() == "table"


def test_push_row():
    tbl = Table()
    tbl.push_row()
    assert tbl.loc == 1


def test_is_full():
    tbl = Table(size=2)
    tbl.push_row()
    assert tbl.is_full() is False
    tbl.push_row()
    assert tbl.is_full() is True


def test_clear():
    tbl = Table()
    tbl.push_row()
    tbl.clear()
    assert tbl.loc == 0


def test_add_field():
    tbl = Table()
    tbl.add_field("a", lgdo.Array(np.array([1, 2, 3])), use_obj_size=True)
    assert tbl.size == 3

    with pytest.raises(TypeError):
        tbl.add_field("s", lgdo.Scalar(value=69))


def test_add_column():
    tbl = Table()
    tbl.add_column("a", lgdo.Array(np.array([1, 2, 3])), use_obj_size=True)
    assert tbl.size == 3
    with warnings.catch_warnings(record=True) as w:
        warnings.simplefilter("always")
        tbl.add_column("b", lgdo.Array(np.array([1, 2, 3, 4])))
        assert len(w) == 1
        assert issubclass(w[-1].category, UserWarning)


def test_join():
    tbl1 = Table(size=3)
    tbl1.add_field("a", lgdo.FixedSizeArray(np.array([1, 2, 3])))
    tbl1.add_field("b", lgdo.Array(np.array([1, 2, 3])))
    assert list(tbl1.keys()) == ["a", "b"]

    tbl2 = Table(size=3)
    tbl2.add_field("c", lgdo.Array(np.array([4, 5, 6])))
    tbl2.add_field("d", lgdo.Array(np.array([9, 9, 10])))

    tbl1.join(tbl2)
    assert list(tbl1.keys()) == ["a", "b", "c", "d"]

    tbl2.join(tbl1, cols=("a"))
    assert list(tbl2.keys()) == ["c", "d", "a"]


<<<<<<< HEAD
def test_get_dataframe():
    tbl = Table(3)
    tbl.add_column("a", lgdo.Array(np.array([1, 2, 3])))
=======
def test_view_as():
    tbl = Table(3)
    tbl.add_column("a", lgdo.Array(np.array([1, 2, 3]), attrs={"units": "m"}))
>>>>>>> bec5a48c
    tbl.add_column("b", lgdo.Array(np.array([[0, 1, 2], [3, 4, 5], [6, 7, 8]])))
    tbl.add_column(
        "c",
        lgdo.VectorOfVectors(
            flattened_data=lgdo.Array(np.array([0, 1, 2, 3, 4, 5, 6])),
            cumulative_length=lgdo.Array(np.array([3, 4, 7])),
        ),
    )
    tbl.add_column(
        "d",
        lgdo.Table(
            col_dict={
<<<<<<< HEAD
                "a": lgdo.Array(np.array([2, 4, 6])),
=======
                "a": lgdo.Array(np.array([2, 4, 6]), attrs={"units": "m"}),
>>>>>>> bec5a48c
                "b": lgdo.Array(np.array([[1, 1], [2, 4], [3, 9]])),
            }
        ),
    )

    df = tbl.view_as("pd", with_units=False)
    assert isinstance(df, pd.DataFrame)
    assert list(df.keys()) == ["a", "b", "c", "d_a", "d_b"]

    df = tbl.view_as("pd", with_units=True)
    assert isinstance(df, pd.DataFrame)
    assert list(df.keys()) == ["a", "b", "c", "d_a", "d_b"]
    assert df["a"].dtype == "meter"
    assert df["d_a"].dtype == "meter"

    ak_arr = tbl.view_as("ak", with_units=False)
    assert isinstance(ak_arr, ak.Array)
    assert list(ak_arr.fields) == ["a", "b", "c", "d"]

    with pytest.raises(ValueError):
        tbl.view_as("ak", with_units=True)

    with pytest.raises(TypeError):
        tbl.view_as("np")

    tbl.add_column(
        "e",
        lgdo.VectorOfVectors(
            flattened_data=lgdo.Array(np.array([0, 1, 2, 3, 4, 5, 6])),
            cumulative_length=lgdo.Array(np.array([3, 4, 7])),
            attrs={"units": "m"},
        ),
    )

    with pytest.raises(ValueError):
        tbl.view_as("pd", with_units=True)


def test_remove_column():
    col_dict = {
        "a": lgdo.Array(nda=np.array([1, 2, 3, 4])),
        "b": lgdo.Array(nda=np.array([5, 6, 7, 8])),
        "c": lgdo.Array(nda=np.array([9, 10, 11, 12])),
    }

    tbl = Table(col_dict=col_dict)

    tbl.remove_column("a")
    assert list(tbl.keys()) == ["b", "c"]

    tbl.remove_column("c")
    assert list(tbl.keys()) == ["b"]<|MERGE_RESOLUTION|>--- conflicted
+++ resolved
@@ -94,15 +94,9 @@
     assert list(tbl2.keys()) == ["c", "d", "a"]
 
 
-<<<<<<< HEAD
-def test_get_dataframe():
-    tbl = Table(3)
-    tbl.add_column("a", lgdo.Array(np.array([1, 2, 3])))
-=======
 def test_view_as():
     tbl = Table(3)
     tbl.add_column("a", lgdo.Array(np.array([1, 2, 3]), attrs={"units": "m"}))
->>>>>>> bec5a48c
     tbl.add_column("b", lgdo.Array(np.array([[0, 1, 2], [3, 4, 5], [6, 7, 8]])))
     tbl.add_column(
         "c",
@@ -115,11 +109,7 @@
         "d",
         lgdo.Table(
             col_dict={
-<<<<<<< HEAD
-                "a": lgdo.Array(np.array([2, 4, 6])),
-=======
                 "a": lgdo.Array(np.array([2, 4, 6]), attrs={"units": "m"}),
->>>>>>> bec5a48c
                 "b": lgdo.Array(np.array([[1, 1], [2, 4], [3, 9]])),
             }
         ),
