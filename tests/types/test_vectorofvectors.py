from __future__ import annotations

import awkward as ak
import awkward_pandas as akpd
import numpy as np
import pandas as pd
import pint
import pytest

import lgdo
<<<<<<< HEAD
from lgdo import VectorOfVectors
=======
from lgdo import VectorOfVectors, utils
>>>>>>> bec5a48c
from lgdo.types import vectorofvectors as vov


@pytest.fixture()
def lgdo_vov():
    return VectorOfVectors(
        flattened_data=lgdo.Array(
            nda=np.array([1, 2, 3, 4, 5, 2, 4, 8, 9, 7, 5, 3, 1])
        ),
        cumulative_length=lgdo.Array(nda=np.array([2, 5, 6, 10, 13])),
    )
    # [1 2]
    # [3 4 5]
    # [2]
    # [4 8 9 7]
    # [5 3 1]


def test_init(lgdo_vov):
    assert len(VectorOfVectors(dtype="ubyte")) == 0

    test = VectorOfVectors([[1, 2], [3, 4, 5], [2], [4, 8, 9, 7], [5, 3, 1]])
    assert test == lgdo_vov
    assert len(test) == 5

    v = VectorOfVectors(
        cumulative_length=np.array([5, 10, 15], dtype="uint32"), dtype="ubyte"
    )
    assert v.flattened_data.dtype == "ubyte"
    assert v.cumulative_length.dtype == "uint32"
    assert len(v.flattened_data) == 15
    assert len(v[-1]) == 5

<<<<<<< HEAD
=======
    v = VectorOfVectors(shape_guess=(5, 0), dtype="int32")
    assert v.cumulative_length == lgdo.Array([0, 0, 0, 0, 0])

    v = VectorOfVectors(ak.Array([[1, 2], [3, 4, 5], [2], [4, 8, 9, 7], [5, 3, 1]]))
    assert v == test

>>>>>>> bec5a48c

def test_datatype_name(lgdo_vov):
    assert lgdo_vov.datatype_name() == "array"


def test_form_datatype(lgdo_vov):
    assert lgdo_vov.form_datatype() == "array<1>{array<1>{real}}"


def test_values(lgdo_vov):
    desired = [
        np.array([1, 2]),
        np.array([3, 4, 5]),
        np.array([2]),
        np.array([4, 8, 9, 7]),
        np.array([5, 3, 1]),
    ]

    for i in range(len(desired)):
        assert np.array_equal(desired[i], lgdo_vov[i])

    assert np.array_equal(lgdo_vov[-1], desired[-1])
    assert np.array_equal(lgdo_vov[-2], desired[-2])

    v = VectorOfVectors([[1, 2]], dtype="uint32")
    assert np.array_equal(v[-1], [1, 2])


def test_resize(lgdo_vov):
    lgdo_vov.resize(3)
    assert len(lgdo_vov) == 3
    assert len(lgdo_vov.cumulative_length) == 3
    assert len(lgdo_vov.flattened_data) == lgdo_vov.cumulative_length[-1]

    desired = [np.array([1, 2]), np.array([3, 4, 5]), np.array([2])]

    for i in range(len(lgdo_vov)):
        assert np.array_equal(desired[i], lgdo_vov[i])


def test_aoesa(lgdo_vov):
    arr = lgdo_vov.to_aoesa()
    desired = np.array(
        [
            [1, 2, np.nan, np.nan],
            [3, 4, 5, np.nan],
            [2, np.nan, np.nan, np.nan],
            [4, 8, 9, 7],
            [5, 3, 1, np.nan],
        ]
    )
    assert isinstance(arr, lgdo.ArrayOfEqualSizedArrays)
    assert np.issubdtype(arr.dtype, np.floating)
    assert np.array_equal(arr.nda, desired, True)

    v = VectorOfVectors(
        flattened_data=lgdo.Array(
            nda=np.array([1, 2, 3, 4, 5, 2, 4, 8, 9, 7, 5, 3, 1], dtype="int16")
        ),
        cumulative_length=lgdo.Array(nda=np.array([2, 5, 6, 10, 13])),
    )
    aoesa = v.to_aoesa()

    assert np.issubdtype(aoesa.dtype, np.floating)

    aoesa = v.to_aoesa(fill_val=-999.9)
    assert np.issubdtype(aoesa.nda.dtype, np.floating)

    aoesa = v.to_aoesa(fill_val=-999)
    assert np.issubdtype(aoesa.nda.dtype, np.integer)

    aoesa = v.to_aoesa(fill_val=-999, preserve_dtype=True)
    assert aoesa.nda.dtype == np.int16


<<<<<<< HEAD
def test_iter(lgdo_vov):
    desired = [
        [1, 2],
        [3, 4, 5],
        [2],
        [4, 8, 9, 7],
        [5, 3, 1],
=======
def test_set_vector(lgdo_vov):
    lgdo_vov[0] = np.zeros(2)

    desired = [
        np.zeros(2),
        np.array([3, 4, 5]),
        np.array([2]),
        np.array([4, 8, 9, 7]),
        np.array([5, 3, 1]),
    ]

    for i in range(len(desired)):
        assert np.array_equal(desired[i], lgdo_vov[i])

    with pytest.raises(ValueError):
        lgdo_vov[0] = np.zeros(3)

    lgdo_vov[1] = np.zeros(3)

    desired = [
        np.zeros(2),
        np.zeros(3),
        np.array([2]),
        np.array([4, 8, 9, 7]),
        np.array([5, 3, 1]),
    ]

    for i in range(len(desired)):
        assert np.array_equal(desired[i], lgdo_vov[i])


def test_append(lgdo_vov):
    lgdo_vov.append(np.zeros(3))
    assert np.array_equal(lgdo_vov[-1], np.zeros(3))

    v = VectorOfVectors(dtype="int64")
    v.append(np.zeros(3))
    assert v == VectorOfVectors([[0, 0, 0]])


def test_insert(lgdo_vov):
    lgdo_vov.insert(2, np.zeros(3))
    assert lgdo_vov == VectorOfVectors(
        [
            [1, 2],
            [3, 4, 5],
            [0, 0, 0],
            [2],
            [4, 8, 9, 7],
            [5, 3, 1],
        ]
    )

    v = VectorOfVectors(shape_guess=(3, 5), dtype="int32", fill_val=0)
    v.insert(2, [1, 2, 3])
    assert np.array_equal(v.cumulative_length, [5, 10, 13, 18])
    assert np.array_equal(v[2], [1, 2, 3])


def test_replace(lgdo_vov):
    v = utils.copy(lgdo_vov)
    v.replace(1, np.zeros(3))
    assert v == VectorOfVectors(
        [
            [1, 2],
            [0, 0, 0],
            [2],
            [4, 8, 9, 7],
            [5, 3, 1],
        ]
    )

    v = utils.copy(lgdo_vov)
    v.replace(1, np.zeros(2))
    assert v == VectorOfVectors(
        [
            [1, 2],
            [0, 0],
            [2],
            [4, 8, 9, 7],
            [5, 3, 1],
        ]
    )

    v = utils.copy(lgdo_vov)
    v.replace(1, np.zeros(4))
    assert v == VectorOfVectors(
        [
            [1, 2],
            [0, 0, 0, 0],
            [2],
            [4, 8, 9, 7],
            [5, 3, 1],
        ]
    )


def test_set_vector_unsafe(lgdo_vov):
    desired = [
        np.array([1, 2], dtype=lgdo_vov.dtype),
        np.array([3, 4, 5], dtype=lgdo_vov.dtype),
        np.array([2], dtype=lgdo_vov.dtype),
        np.array([4, 8, 9, 7], dtype=lgdo_vov.dtype),
        np.array([5, 3, 1], dtype=lgdo_vov.dtype),
>>>>>>> bec5a48c
    ]
    desired_aoa = np.zeros(shape=(5, 5), dtype=lgdo_vov.dtype)
    desired_lens = np.array([len(arr) for arr in desired])

    # test sequential filling
    second_vov = lgdo.VectorOfVectors(shape_guess=(5, 5), dtype=lgdo_vov.dtype)
    for i, arr in enumerate(desired):
        second_vov._set_vector_unsafe(i, arr)
        desired_aoa[i, : len(arr)] = arr
    assert lgdo_vov == second_vov

    # test vectorized filling
    third_vov = lgdo.VectorOfVectors(shape_guess=(5, 5), dtype=lgdo_vov.dtype)
    third_vov._set_vector_unsafe(0, desired_aoa, desired_lens)
    assert lgdo_vov == third_vov


def test_iter(lgdo_vov):
    desired = [[1, 2], [3, 4, 5], [2], [4, 8, 9, 7], [5, 3, 1]]

    c = 0
    for v in lgdo_vov:
        assert np.array_equal(v, desired[c])
        c += 1


def test_build_cl_and_explodes():
    cl = np.array([3, 4], dtype=np.uint64)
    exp = np.array([0, 0, 0, 1], dtype=np.uint64)
    array = np.array([5, 7], dtype=np.uint64)
    array_exp = np.array([5, 5, 5, 7], dtype=np.uint64)
    # build_cl
    assert (vov.build_cl(exp, cl) == cl).all()
    assert (vov.build_cl(exp) == cl).all()
    assert (vov.build_cl([0, 0, 0, 1]) == cl).all()
    assert (vov.build_cl(array_exp, cl) == cl).all()
    assert (vov.build_cl(array_exp) == cl).all()
    assert (vov.build_cl([5, 5, 5, 7]) == cl).all()
    # explode_cl
    assert (vov.explode_cl(cl, exp) == exp).all()
    assert (vov.explode_cl(cl) == exp).all()
    assert (vov.explode_cl([3, 4]) == exp).all()
    # inverse functionality
    assert (vov.build_cl(vov.explode_cl(cl)) == cl).all()
    assert (vov.explode_cl(vov.build_cl(array_exp)) == exp).all()
    # explode
    assert (vov.explode(cl, array, array_exp) == array_exp).all()
    assert (vov.explode(cl, array) == array_exp).all()
    assert (vov.explode([3, 4], [5, 7]) == array_exp).all()
    assert (vov.explode(cl, range(len(cl))) == exp).all()
    # explode_arrays
    arrays_out = vov.explode_arrays(cl, [array, range(len(cl))])
    assert len(arrays_out) == 2
    assert (arrays_out[0] == array_exp).all()
    assert (arrays_out[1] == exp).all()
    arrays_out = vov.explode_arrays(cl, [array, range(len(cl))], arrays_out=arrays_out)
    assert len(arrays_out) == 2
    assert (arrays_out[0] == array_exp).all()
<<<<<<< HEAD
    assert (arrays_out[1] == exp).all()
=======
    assert (arrays_out[1] == exp).all()


def test_copy(lgdo_vov):
    assert lgdo_vov == utils.copy(lgdo_vov)


def test_view(lgdo_vov):
    lgdo_vov.attrs["units"] = "s"
    with pytest.raises(ValueError):
        lgdo_vov.view_as("ak", with_units=True)

    ak_arr = lgdo_vov.view_as("ak", with_units=False)

    assert isinstance(ak_arr, ak.Array)
    assert len(ak_arr) == len(lgdo_vov)
    assert ak.all(ak_arr == [[1, 2], [3, 4, 5], [2], [4, 8, 9, 7], [5, 3, 1]])

    np_arr = lgdo_vov.view_as("np", with_units=True)
    assert isinstance(np_arr, pint.Quantity)
    assert np_arr.u == "second"
    assert isinstance(np_arr.m, np.ndarray)

    np_arr = lgdo_vov.view_as("np", with_units=False)
    assert isinstance(np_arr, np.ndarray)
    assert np.issubdtype(np_arr.dtype, np.floating)

    np_arr = lgdo_vov.view_as("np", with_units=False, fill_val=0, preserve_dtype=True)
    assert np.issubdtype(np_arr.dtype, np.integer)

    np_arr = lgdo_vov.view_as("pd", with_units=False)
    assert isinstance(np_arr, pd.Series)
    assert isinstance(np_arr.ak, akpd.accessor.AwkwardAccessor)
>>>>>>> bec5a48c
<|MERGE_RESOLUTION|>--- conflicted
+++ resolved
@@ -8,11 +8,7 @@
 import pytest
 
 import lgdo
-<<<<<<< HEAD
 from lgdo import VectorOfVectors
-=======
-from lgdo import VectorOfVectors, utils
->>>>>>> bec5a48c
 from lgdo.types import vectorofvectors as vov
 
 
@@ -46,15 +42,9 @@
     assert len(v.flattened_data) == 15
     assert len(v[-1]) == 5
 
-<<<<<<< HEAD
-=======
-    v = VectorOfVectors(shape_guess=(5, 0), dtype="int32")
-    assert v.cumulative_length == lgdo.Array([0, 0, 0, 0, 0])
-
     v = VectorOfVectors(ak.Array([[1, 2], [3, 4, 5], [2], [4, 8, 9, 7], [5, 3, 1]]))
     assert v == test
 
->>>>>>> bec5a48c
 
 def test_datatype_name(lgdo_vov):
     assert lgdo_vov.datatype_name() == "array"
@@ -130,137 +120,6 @@
     assert aoesa.nda.dtype == np.int16
 
 
-<<<<<<< HEAD
-def test_iter(lgdo_vov):
-    desired = [
-        [1, 2],
-        [3, 4, 5],
-        [2],
-        [4, 8, 9, 7],
-        [5, 3, 1],
-=======
-def test_set_vector(lgdo_vov):
-    lgdo_vov[0] = np.zeros(2)
-
-    desired = [
-        np.zeros(2),
-        np.array([3, 4, 5]),
-        np.array([2]),
-        np.array([4, 8, 9, 7]),
-        np.array([5, 3, 1]),
-    ]
-
-    for i in range(len(desired)):
-        assert np.array_equal(desired[i], lgdo_vov[i])
-
-    with pytest.raises(ValueError):
-        lgdo_vov[0] = np.zeros(3)
-
-    lgdo_vov[1] = np.zeros(3)
-
-    desired = [
-        np.zeros(2),
-        np.zeros(3),
-        np.array([2]),
-        np.array([4, 8, 9, 7]),
-        np.array([5, 3, 1]),
-    ]
-
-    for i in range(len(desired)):
-        assert np.array_equal(desired[i], lgdo_vov[i])
-
-
-def test_append(lgdo_vov):
-    lgdo_vov.append(np.zeros(3))
-    assert np.array_equal(lgdo_vov[-1], np.zeros(3))
-
-    v = VectorOfVectors(dtype="int64")
-    v.append(np.zeros(3))
-    assert v == VectorOfVectors([[0, 0, 0]])
-
-
-def test_insert(lgdo_vov):
-    lgdo_vov.insert(2, np.zeros(3))
-    assert lgdo_vov == VectorOfVectors(
-        [
-            [1, 2],
-            [3, 4, 5],
-            [0, 0, 0],
-            [2],
-            [4, 8, 9, 7],
-            [5, 3, 1],
-        ]
-    )
-
-    v = VectorOfVectors(shape_guess=(3, 5), dtype="int32", fill_val=0)
-    v.insert(2, [1, 2, 3])
-    assert np.array_equal(v.cumulative_length, [5, 10, 13, 18])
-    assert np.array_equal(v[2], [1, 2, 3])
-
-
-def test_replace(lgdo_vov):
-    v = utils.copy(lgdo_vov)
-    v.replace(1, np.zeros(3))
-    assert v == VectorOfVectors(
-        [
-            [1, 2],
-            [0, 0, 0],
-            [2],
-            [4, 8, 9, 7],
-            [5, 3, 1],
-        ]
-    )
-
-    v = utils.copy(lgdo_vov)
-    v.replace(1, np.zeros(2))
-    assert v == VectorOfVectors(
-        [
-            [1, 2],
-            [0, 0],
-            [2],
-            [4, 8, 9, 7],
-            [5, 3, 1],
-        ]
-    )
-
-    v = utils.copy(lgdo_vov)
-    v.replace(1, np.zeros(4))
-    assert v == VectorOfVectors(
-        [
-            [1, 2],
-            [0, 0, 0, 0],
-            [2],
-            [4, 8, 9, 7],
-            [5, 3, 1],
-        ]
-    )
-
-
-def test_set_vector_unsafe(lgdo_vov):
-    desired = [
-        np.array([1, 2], dtype=lgdo_vov.dtype),
-        np.array([3, 4, 5], dtype=lgdo_vov.dtype),
-        np.array([2], dtype=lgdo_vov.dtype),
-        np.array([4, 8, 9, 7], dtype=lgdo_vov.dtype),
-        np.array([5, 3, 1], dtype=lgdo_vov.dtype),
->>>>>>> bec5a48c
-    ]
-    desired_aoa = np.zeros(shape=(5, 5), dtype=lgdo_vov.dtype)
-    desired_lens = np.array([len(arr) for arr in desired])
-
-    # test sequential filling
-    second_vov = lgdo.VectorOfVectors(shape_guess=(5, 5), dtype=lgdo_vov.dtype)
-    for i, arr in enumerate(desired):
-        second_vov._set_vector_unsafe(i, arr)
-        desired_aoa[i, : len(arr)] = arr
-    assert lgdo_vov == second_vov
-
-    # test vectorized filling
-    third_vov = lgdo.VectorOfVectors(shape_guess=(5, 5), dtype=lgdo_vov.dtype)
-    third_vov._set_vector_unsafe(0, desired_aoa, desired_lens)
-    assert lgdo_vov == third_vov
-
-
 def test_iter(lgdo_vov):
     desired = [[1, 2], [3, 4, 5], [2], [4, 8, 9, 7], [5, 3, 1]]
 
@@ -302,14 +161,7 @@
     arrays_out = vov.explode_arrays(cl, [array, range(len(cl))], arrays_out=arrays_out)
     assert len(arrays_out) == 2
     assert (arrays_out[0] == array_exp).all()
-<<<<<<< HEAD
     assert (arrays_out[1] == exp).all()
-=======
-    assert (arrays_out[1] == exp).all()
-
-
-def test_copy(lgdo_vov):
-    assert lgdo_vov == utils.copy(lgdo_vov)
 
 
 def test_view(lgdo_vov):
@@ -337,5 +189,4 @@
 
     np_arr = lgdo_vov.view_as("pd", with_units=False)
     assert isinstance(np_arr, pd.Series)
-    assert isinstance(np_arr.ak, akpd.accessor.AwkwardAccessor)
->>>>>>> bec5a48c
+    assert isinstance(np_arr.ak, akpd.accessor.AwkwardAccessor)